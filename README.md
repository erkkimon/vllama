# vllama – Ultra-fast vLLM inference for ollama

vllama is a hybrid server that brings together the best of two worlds: it combines Ollama's versatile model management with the high-speed GPU inference of vLLM. The result is an OpenAI-compatible API that serves local models with optimized performance. It runs on port `11435` as a fast alternative to Ollama (which uses port `11434`), allowing you to run both simultaneously.

The server empowers you to use local large language models for programming tasks like **code generation**, **debugging**, and **code completion**. It is designed for efficient **local LLM** operations and on-device AI, serving as a powerful, private alternative to cloud-based services like GitHub Copilot.

<p align="center">
<a href="https://raw.githack.com/erkkimon/vllama/main/assets/player.html" target="_blank">
<img src="assets/ollama-vs-vllama-thumbnail.jpg" alt="Ollama vs vLLaMA Demo">
</a>
</p>

**Key Features:**
*   **On-Demand Model Loading & Unloading:** Models are loaded on-demand when a request is received and automatically unloaded after 5 minutes of inactivity, freeing up VRAM and making it a true on-demand solution.
*   **Automatic Context Length Optimization:** vllama automatically calculates and maximizes the context length based on your available VRAM, ensuring peak performance without manual tweaking.
*   **Broad Model Support:** All Ollama models are automatically discovered. While vLLM's GGUF support is experimental, many models, including top performers like **Devstral** and **DeepSeek**, are proven to work.
*   **Network-Wide Access:** Serve models to your entire local network, enabling **agents powered by local LLM** and collaborative development.
*   **Advanced Model Techniques:** Supports models using **quantization**, **distilled models for local programming**, and techniques like **model pruning** to run efficiently on your hardware.

<<<<<<< HEAD
=======
🔥 Container-based installation coming soon. The [dockerization](https://github.com/erkkimon/vllama/tree/dockerization) branch will be merged after some more testing, and you can join the testers!

<p align="center">
<a href="https://raw.githack.com/erkkimon/vllama/main/assets/player.html" target="_blank">
<img src="assets/ollama-vs-vllama-thumbnail.jpg" alt="Ollama vs vLLaMA Demo">
</a>
</p>

>>>>>>> 8d068192
## Table of Contents

- [Quick Start (Docker Recommended)](#quick-start-docker-recommended)
- [Development](#development)
- [Supported Models](#supported-models)
- [Integrations with Programming Agents](#integrations-with-programming-agents)
- [Frequently Asked Questions (FAQ)](#frequently-asked-questions-faq)
- [Updates](#updates)
- [Logging](#logging)
- [Vision](#vision)
- [Client Integration Notes](#client-integration-notes)
- [How to contribute](#how-to-contribute)

## Quick Start (Docker Recommended)

Running `vllama` inside a Docker container is the recommended method as it provides a consistent and isolated environment.

### Prerequisites

1.  **Docker:** A working Docker installation.
2.  **NVIDIA Container Toolkit:** Required to run GPU-accelerated Docker containers. Please see the [official installation guide](https://docs.nvidia.com/datacenter/cloud-native/container-toolkit/latest/install-guide.html) for your distribution.

### Build and Run

1.  **Clone the repository:**
    First, clone this repository to your local machine and navigate into the directory.
    ```bash
    git clone https://github.com/erkkimon/vllama.git
    cd vllama
    ```

2.  **Build the Docker image:**
    From within the repository directory, run the build command:
    ```bash
    docker build -t vllama .
    ```

3.  **Run the container using the helper script:**
    The helper script will automatically detect your Ollama models path and launch the container as a background service.
    ```bash
    ./helpers/start_dockerized_vllama.sh
    ```
    `vllama` will then be available at `http://localhost:11435`.

Once running, you can manage the `vllama` service using standard Docker commands:

*   **View Logs:**
    To view logs in real-time:
    ```bash
    docker logs -f vllama-service
    ```
    To view the last 100 lines of logs:
    ```bash
    docker logs --tail 100 vllama-service
    ```
*   **Stop the Service:**
    ```bash
    docker stop vllama-service
    ```
*   **Start the Service (if you stopped it):**
    ```bash
    docker start vllama-service
    ```
*   **Remove the Service Permanently:**
    ```bash
    docker stop vllama-service
    docker rm vllama-service
    ```

## Development

If you want to run `vllama` directly from the source for development, follow these steps.

1.  **Clone the repository:**
    ```bash
    git clone https://github.com/erkkimon/vllama.git
    cd vllama
    ```

2.  **Create a Virtual Environment and Install Dependencies:**
    This requires Python 3.12 or newer.
    ```bash
    python3 -m venv venv312
    source venv312/bin/activate
    pip install -r requirements.txt
    ```

3.  **Run the application:**
    ```bash
    python vllama.py
    ```
    The server will start on `http://localhost:11435`.

## Supported Models

vllama can run any GGUF model available on Ollama, but compatibility ultimately depends on vLLM's support for the model architecture. The table below lists models that have been tested or are good candidates for local coding tasks.

| Model Family | Status | Notes |
|---|---|---|
| **Devstral** | ✅ **Proven to Work** | Excellent performance for coding and general tasks. |
| **DeepSeek-R1** | ✅ **Proven to Work** | Great for complex **programming** and following instructions. |
| **DeepSeek-V2 / V3** | ❔ Untested | Promising for **code generation** and **debugging**. |
| **Mistral / Mistral-Instruct** | ❔ Untested | Lightweight and fast, good for **code completion**. |
| **CodeLlama / CodeLlama-Instruct** | ❔ Untested | Specifically **fine-tuned** for programming tasks. |
| **Phi-3 (Mini, Small, Medium)** | ❔ Untested | Strong reasoning capabilities in a smaller package. |
| **Llama-3-Code** | ❔ Untested | A powerful contender for local coding performance. |
| **Qwen (2.5, 3, 3-VL, 3-Coder)** | ❔ Untested | Strong multilingual and coding abilities. |
| **Gemma / Gemma-2** | ❔ Untested | Google's open models, good for general purpose and coding. |
| **StarCoder / StarCoder2** | ❔ Untested | Trained on a massive corpus of code. |
| **WizardCoder** | ❔ Untested | Fine-tuned for coding proficiency. |
| **GLM / GLM-4** | ❔ Untested | Bilingual models with strong performance. |
| **Codestral** | ❔ Untested | Mistral's first code-specific model. |
| **Kimi K2** | ❔ Untested | Known for its large context window capabilities. |
| **Granite-Code** | ❔ Untested | IBM's open-source code models. |
| **CodeBERT** | ❔ Untested | An early but influential code model. |
| **Pythia-Coder** | ❔ Untested | A model for studying LLM development. |
| **Stable-Code** | ❔ Untested | From the creators of Stable Diffusion. |
| **Mistral-Nemo** | ❔ Untested | A powerful new model from Mistral. |
| **Llama-3.1** | ❔ Untested | The latest iteration of the Llama family. |
| **TabNine-Local** | ❔ Untested | Open variants of the popular code completion tool. |

## Integrations with Programming Agents

One of the most powerful uses of vllama is to serve as the brain for local programming agents. This is **how to use local llm for software development** in a modern, automated way.

### Roo Code, Cline, and Goose Setup

**Roo Code**, **Cline**, **Kilo Code** and **Goose** are powerful programming agents that can use vllama for **inference**. Since vllama provides an OpenAI-compatible API, setting them up is straightforward.

1.  **Start vllama**: Ensure your `vllama.service` is running or start it manually.
2.  **Configure the Agent**: In your agent's settings (e.g., in Roo Code's `config.toml`), point the API endpoint to vllama's address.
    *   **API URL**: `http://localhost:11435/v1`
    *   **Model Name**: Select one of the models you have pulled with Ollama (e.g., `huihui_ai/devstral-abliterated:latest`).
    *   **API Key**: You can typically leave this blank.

Now, your agent will use your local GPU for lightning-fast, private **code generation** and **debugging**.

### Other Agent Integrations

The same principle applies to most modern AI agents. vllama can serve as a local, private backend for many popular tools, making it a fantastic alternative to cloud-based services.

*   **AI Agent Frameworks**: For frameworks like **LangChain agents**, **AutoGen**, and **CrewAI**, you can configure the LLM client to point to the vllama endpoint (`http://localhost:11435/v1`). This allows you to build complex workflows that run entirely on your hardware.
*   **Interpreter-Style Agents**: Tools like **Open-Interpreter** and open-source alternatives to **Devin-AI** can be configured to use a local OpenAI-compatible endpoint, making them perfect companions for vllama.
*   **IDE Plugins & Tools**: Plugins and tools like **Aider**, **Cursor-AI local**, **Tabby-ML**, **Continue-dev**, and alternatives for **CodeWhisperer local** often support custom local endpoints. Point them to vllama to get superior performance and privacy compared to their default cloud services.
*   **Other Coding Assistants**: The OpenAI-compatible API allows vllama to be a backend for many other tools, including experimental or less common ones like **Claude Code** and **Kilo Code**.
*   **Advanced Agent Architectures**: If you are experimenting with **Reflexion agents**, **ReAct agents for coding**, or **Tree-of-Thoughts coding**, vllama provides the fast, local **inference** engine you need to power your research.

## Frequently Asked Questions (FAQ)

**Q: Why is my model's context window smaller than expected?**

**A:** vllama prioritizes speed and stability by running inference exclusively on your GPU. To prevent out-of-memory errors, it automatically calculates the maximum possible context window based on the VRAM available *after* the model is loaded. If you need a larger context window, you should try a smaller model or a version with more aggressive **quantization** (e.g., a 4-bit or 5-bit quantized model instead of a 7-bit or 8-bit one). Finding the **best quantized llm for programming tasks** often involves balancing performance with context size.

**Q: Which local LLM is best for programming?**

**A:** The "best" model depends heavily on your hardware, the specific task (e.g., **code completion** vs. complex **debugging**), and personal preference. The goal of vllama is to make it easy to experiment. Check the [Supported Models](#supported-models) table to explore options.

**Q: How can I use a local LLM for software development?**

**A:** Using a **local large language model for programming** offers several advantages:
1.  **Privacy**: Your code never leaves your machine.
2.  **Speed**: **Inference** is performed directly on your GPU, eliminating network latency.
3.  **Offline Access**: Continue working without an internet connection, making it a true **offline AI** solution.
4.  **Customization**: You can choose from dozens of open-source models, including **fine-tuned** or **distilled models for local programming**, to find the perfect fit for your needs.
vllama is the engine that makes this practical and efficient.

**Q: Is this a free local LLM for developers?**

**A:** Yes. vllama is an open-source tool that is completely free to use. You provide the hardware, and vllama provides the high-performance inference server. It's part of a growing ecosystem of free, open-source tools designed to democratize access to powerful AI.

## Updates

*   **Nov 15, 2025:** Added Docker support for a consistent, portable environment and a new helper script to make running it easier.
*   **Nov 4, 2025:** Support for the `deepseek-r1` architecture has been added! 🧠 This allows models like `huihui_ai/deepseek-r1-abliterated:14b` to be used with `vllama`.
*   **Nov 3, 2025:** `vllama` is alive! 🎉 Devstral models are confirmed to work flawlessly, bringing high-speed local inference to the community. 🚀

## Logging

`vllama` logs important events and errors to help with debugging and monitoring.

*   **Service (Production):** When running as a systemd service, logs are located in `/opt/vllama/logs/`.
*   **Development:** When running `vllama.py` directly from the repository, logs are located in a `logs/` directory within the project root.

To monitor the logs in real-time, you can use the `tail -f` command on the appropriate log file.

## Vision

The vision for vllama is to make high-performance AI inference accessible and efficient. By integrating vLLM's advanced GPU optimizations, it addresses common pain points like slow Ollama inference while maintaining Ollama's simple workflow. This makes it an ideal solution for **local programming** and **local models powered software development**, enabling **agents powered by local LLM** to run efficiently. Whether you're looking for an OpenAI-compatible vLLM server or a way to unload vLLM models when idle, vllama aims to be the go-to tool for users wanting faster **inference** with **Ollama** and **vLLM**.

## How to contribute

All pull requests are welcome! Also, if you have succesfully run your favorite LLM in GGUF format with vLLM, please share it by creating and issue. It will help a lot integrating it into vllama!

## Client Integration Notes

If you are using clients like **Roo Code** or **Cline**, it is recommended to adjust the maximum context window length in the client's settings to match your available VRAM. Condensing at 80% of the context window size is recommended for optimal performance.<|MERGE_RESOLUTION|>--- conflicted
+++ resolved
@@ -16,18 +16,8 @@
 *   **Broad Model Support:** All Ollama models are automatically discovered. While vLLM's GGUF support is experimental, many models, including top performers like **Devstral** and **DeepSeek**, are proven to work.
 *   **Network-Wide Access:** Serve models to your entire local network, enabling **agents powered by local LLM** and collaborative development.
 *   **Advanced Model Techniques:** Supports models using **quantization**, **distilled models for local programming**, and techniques like **model pruning** to run efficiently on your hardware.
-
-<<<<<<< HEAD
-=======
-🔥 Container-based installation coming soon. The [dockerization](https://github.com/erkkimon/vllama/tree/dockerization) branch will be merged after some more testing, and you can join the testers!
-
-<p align="center">
-<a href="https://raw.githack.com/erkkimon/vllama/main/assets/player.html" target="_blank">
-<img src="assets/ollama-vs-vllama-thumbnail.jpg" alt="Ollama vs vLLaMA Demo">
-</a>
-</p>
-
->>>>>>> 8d068192
+*   **GPU-accelerated docker support:** You can easily run the vllama as service using Docker.
+
 ## Table of Contents
 
 - [Quick Start (Docker Recommended)](#quick-start-docker-recommended)
